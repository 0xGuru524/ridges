-- Agent Versions table
CREATE TABLE IF NOT EXISTS miner_agents (
    version_id UUID PRIMARY KEY NOT NULL,
    miner_hotkey TEXT NOT NULL,
    agent_name TEXT NOT NULL,
    version_num INT NOT NULL,
    created_at TIMESTAMPTZ NOT NULL,
    status TEXT,
    agent_summary TEXT,
    ip_address TEXT
);

-- Add agent_summary column if it doesn't exist (for existing tables)
DO $$ 
BEGIN
    IF NOT EXISTS (
        SELECT 1 FROM information_schema.columns 
        WHERE table_name = 'miner_agents' AND column_name = 'agent_summary'
    ) THEN
        ALTER TABLE miner_agents ADD COLUMN agent_summary TEXT;
    END IF;
END $$;

CREATE TABLE IF NOT EXISTS banned_hotkeys (
    miner_hotkey TEXT NOT NULL,
    banned_reason TEXT,
    banned_at TIMESTAMPTZ NOT NULL DEFAULT NOW()
);

CREATE TABLE IF NOT EXISTS evaluation_sets (
    set_id INT NOT NULL,
    type TEXT NOT NULL, -- validator, screener
    swebench_instance_id TEXT NOT NULL,
    PRIMARY KEY (set_id, type, swebench_instance_id)
);

CREATE TABLE IF NOT EXISTS evaluations (
    evaluation_id UUID PRIMARY KEY NOT NULL,
    version_id UUID NOT NULL REFERENCES miner_agents(version_id),
    validator_hotkey TEXT NOT NULL,
    set_id INT NOT NULL,
    status TEXT NOT NULL, -- Possible values: waiting, running, replaced, error, completed
    terminated_reason TEXT,
    created_at TIMESTAMPTZ NOT NULL,
    started_at TIMESTAMPTZ,
    finished_at TIMESTAMPTZ,
    score FLOAT,
    screener_score FLOAT
);

-- Evaluation Runs table
CREATE TABLE IF NOT EXISTS evaluation_runs (
    run_id UUID PRIMARY KEY NOT NULL,
    evaluation_id UUID NOT NULL REFERENCES evaluations(evaluation_id),
    swebench_instance_id TEXT NOT NULL,
    response TEXT,
    error TEXT,
    pass_to_fail_success TEXT,
    fail_to_pass_success TEXT,
    pass_to_pass_success TEXT,
    fail_to_fail_success TEXT,
    solved BOOLEAN,
    status TEXT NOT NULL, -- Possible values: started, sandbox_created, patch_generated, eval_started, result_scored, cancelled
    started_at TIMESTAMPTZ NOT NULL,
    sandbox_created_at TIMESTAMPTZ,
    patch_generated_at TIMESTAMPTZ,
    eval_started_at TIMESTAMPTZ,
    result_scored_at TIMESTAMPTZ,
    cancelled_at TIMESTAMPTZ,
    logs TEXT -- Complete Docker container logs for debugging and analysis
);

-- Embeddings table
CREATE TABLE IF NOT EXISTS embeddings (
    id UUID PRIMARY KEY DEFAULT gen_random_uuid(),
    run_id UUID NOT NULL REFERENCES evaluation_runs(run_id),
    input_text TEXT NOT NULL,
    cost FLOAT,
    response JSONB,
    created_at TIMESTAMPTZ NOT NULL DEFAULT NOW(),
    finished_at TIMESTAMPTZ
);

-- Inference table
CREATE TABLE IF NOT EXISTS inferences (
    id UUID PRIMARY KEY DEFAULT gen_random_uuid(),
    run_id UUID NOT NULL,
    messages JSONB NOT NULL,
    temperature FLOAT NOT NULL,
    model TEXT NOT NULL,
    cost FLOAT,
    response TEXT,
    total_tokens INT,
    created_at TIMESTAMPTZ NOT NULL DEFAULT NOW(),
    finished_at TIMESTAMPTZ,
    provider TEXT,
    status_code INT
);

CREATE TABLE IF NOT EXISTS approved_version_ids (
    id UUID PRIMARY KEY DEFAULT gen_random_uuid(),
    version_id UUID REFERENCES miner_agents(version_id),
    set_id INT NOT NULL,
    approved_at TIMESTAMPTZ NOT NULL DEFAULT NOW(),
    UNIQUE (version_id, set_id)
);

<<<<<<< HEAD
-- Prevent accidental deletes from approved_version_ids table
CREATE OR REPLACE FUNCTION prevent_delete_approval() RETURNS TRIGGER AS $$ BEGIN RAISE EXCEPTION 'Forbidden:Unapproving agents can lead to messing up treasury-owing financial data'; END; $$ LANGUAGE plpgsql;
DROP TRIGGER IF EXISTS no_delete_approval_trigger ON approved_version_ids;
CREATE TRIGGER no_delete_approval_trigger BEFORE DELETE ON approved_version_ids FOR EACH ROW EXECUTE FUNCTION prevent_delete_approval();

-- Weights History table
CREATE TABLE IF NOT EXISTS weights_history (
    id UUID PRIMARY KEY DEFAULT gen_random_uuid(),
    timestamp TIMESTAMPTZ NOT NULL DEFAULT NOW(),
    time_since_last_update INTERVAL,
    miner_weights JSONB NOT NULL
);
=======
>>>>>>> 5bcf9553

-- Open Users table
CREATE TABLE IF NOT EXISTS open_users (
    open_hotkey TEXT NOT NULL PRIMARY KEY,
    auth0_user_id TEXT NOT NULL,
    email TEXT NOT NULL,
    name TEXT NOT NULL,
    registered_at TIMESTAMPTZ NOT NULL DEFAULT NOW()
);

-- Open User Email Whitelist table
CREATE TABLE IF NOT EXISTS open_user_email_whitelist (
    email TEXT NOT NULL PRIMARY KEY
);

-- Treasury hotkeys
CREATE TABLE IF NOT EXISTS treasury_wallets (
    hotkey TEXT NOT NULL PRIMARY KEY,
    created_at TIMESTAMPTZ NOT NULL DEFAULT NOW(),
    active BOOLEAN NOT NULL DEFAULT FALSE
);

-- Platform Status Checks table
CREATE TABLE IF NOT EXISTS platform_status_checks (
    id UUID PRIMARY KEY DEFAULT gen_random_uuid(),
    checked_at TIMESTAMP WITH TIME ZONE NOT NULL,
    status TEXT NOT NULL,
    response_time_ms INT,
    response TEXT,
    error TEXT
);

-- Open User Bittensor Hotkeys table
CREATE TABLE IF NOT EXISTS open_user_bittensor_hotkeys (
    id UUID PRIMARY KEY DEFAULT gen_random_uuid(),
    open_hotkey TEXT NOT NULL REFERENCES open_users(open_hotkey),
    bittensor_hotkey TEXT,
    set_at TIMESTAMPTZ NOT NULL DEFAULT NOW()
);

-- Top agents table
CREATE TABLE IF NOT EXISTS top_agents (
    id UUID PRIMARY KEY DEFAULT gen_random_uuid(),
    version_id UUID REFERENCES miner_agents(version_id),
    created_at TIMESTAMPTZ NOT NULL DEFAULT NOW()
);

-- Ensure version_id is nullable to allow recording periods with no top agent
ALTER TABLE top_agents ALTER COLUMN version_id DROP NOT NULL;

CREATE TABLE IF NOT EXISTS treasury_transactions (
    id UUID PRIMARY KEY DEFAULT gen_random_uuid(),
    group_transaction_id UUID NOT NULL,
    sender_coldkey TEXT NOT NULL,
    destination_coldkey TEXT NOT NULL,
    staker_hotkey TEXT NOT NULL,
    amount_alpha_rao BIGINT NOT NULL,
    version_id UUID NOT NULL REFERENCES miner_agents(version_id),
    occurred_at TIMESTAMPTZ NOT NULL DEFAULT NOW(),
    extrinsic_code TEXT NOT NULL UNIQUE,
    fee BOOLEAN NOT NULL DEFAULT FALSE
);

-- Trigger functions and triggers for automatic score updates

-- Function to update evaluation score when evaluation runs are updated
CREATE OR REPLACE FUNCTION update_evaluation_score()
RETURNS TRIGGER AS $$
BEGIN
    -- Update the score for the associated evaluation based on average of solved runs
    UPDATE evaluations 
    SET score = (
        SELECT AVG(CASE WHEN solved THEN 1.0 ELSE 0.0 END)
        FROM evaluation_runs 
        WHERE evaluation_id = NEW.evaluation_id
        AND status != 'cancelled'
    )
    WHERE evaluation_id = NEW.evaluation_id;
    
    RETURN NEW;
END;
$$ LANGUAGE plpgsql;

-- Drop existing triggers if they exist
DROP TRIGGER IF EXISTS tr_update_evaluation_score ON evaluation_runs;
DROP TRIGGER IF EXISTS tr_check_evaluation_recent_version ON evaluations;
DROP TRIGGER IF EXISTS tr_update_miner_agent_score ON miner_agents;

-- Trigger to update evaluation score when evaluation runs are inserted or updated
DROP TRIGGER IF EXISTS tr_update_evaluation_score ON evaluation_runs;
CREATE TRIGGER tr_update_evaluation_score
    AFTER INSERT OR UPDATE OF solved ON evaluation_runs
    FOR EACH ROW
    EXECUTE FUNCTION update_evaluation_score();

-- Performance optimization indices for evaluations queries

-- Primary composite index for main query filtering and ordering
CREATE INDEX IF NOT EXISTS idx_evaluations_version_set_created 
ON evaluations (version_id, set_id, created_at DESC);

-- Composite index optimized for screener evaluations in CTE
CREATE INDEX IF NOT EXISTS idx_evaluations_screener_lookup 
ON evaluations (version_id, set_id, validator_hotkey, created_at DESC) 
WHERE (validator_hotkey LIKE 'screener-1-%' OR validator_hotkey LIKE 'screener-2-%' OR validator_hotkey LIKE 'i-%');

-- Index for evaluation_id lookups (used in IN clause)
CREATE INDEX IF NOT EXISTS idx_evaluations_id ON evaluations (evaluation_id);

-- Pattern-based index for validator_hotkey filtering
CREATE INDEX IF NOT EXISTS idx_evaluations_validator_pattern 
ON evaluations (validator_hotkey text_pattern_ops);

-- Partial index for non-screener evaluations
CREATE INDEX IF NOT EXISTS idx_evaluations_non_screener 
ON evaluations (version_id, set_id, created_at DESC) 
WHERE (validator_hotkey NOT LIKE 'screener-1-%' AND validator_hotkey NOT LIKE 'screener-2-%' AND validator_hotkey NOT LIKE 'i-%');

-- NEW INDICES FOR OPTIMIZED get_evaluations_with_usage_for_agent_version QUERY

-- Critical index for evaluation_runs JOIN and filtering
-- Covers: JOIN ON evaluation_id, WHERE status != 'cancelled', ORDER BY started_at
CREATE INDEX IF NOT EXISTS idx_evaluation_runs_eval_status_started 
ON evaluation_runs (evaluation_id, status, started_at) 
WHERE status != 'cancelled';

-- Optimized index for non-cancelled runs only (partial index for better performance)
CREATE INDEX IF NOT EXISTS idx_evaluation_runs_eval_started_non_cancelled 
ON evaluation_runs (evaluation_id, started_at) 
WHERE status != 'cancelled';

-- General index for evaluation_runs foreign key if it doesn't exist
CREATE INDEX IF NOT EXISTS idx_evaluation_runs_evaluation_id 
ON evaluation_runs (evaluation_id);

-- Speeds up filtering to the miner’s version_ids
CREATE INDEX IF NOT EXISTS idx_miner_agents_miner_hotkey_version
ON miner_agents (miner_hotkey, version_id);

-- Speeds up the join lookup from tt to ma
CREATE INDEX IF NOT EXISTS idx_treasury_transactions_version
ON treasury_transactions (version_id);

-- Drop and recreate materialized view to ensure clean state for concurrent refresh
DROP MATERIALIZED VIEW IF EXISTS agent_scores CASCADE;

-- Recreate the materialized view
CREATE MATERIALIZED VIEW agent_scores AS
WITH all_agents AS (
    -- Get all agent versions from non-banned hotkeys
    SELECT
        version_id,
        miner_hotkey,
        agent_name,
        version_num,
        created_at,
        status,
        agent_summary
    FROM miner_agents
    WHERE miner_hotkey NOT IN (SELECT miner_hotkey FROM banned_hotkeys)
),
agent_evaluations AS (
    -- Get all evaluations for all agent versions
    SELECT
        aa.version_id,
        aa.miner_hotkey,
        aa.agent_name,
        aa.version_num,
        aa.created_at,
        aa.status,
        aa.agent_summary,
        e.set_id,
        e.score,
        e.validator_hotkey,
        (avi.version_id IS NOT NULL) as approved
    FROM all_agents aa
    LEFT JOIN approved_version_ids avi ON aa.version_id = avi.version_id
    INNER JOIN evaluations e ON aa.version_id = e.version_id
        AND e.status = 'completed' 
        AND e.score IS NOT NULL
        AND e.score > 0
        AND e.validator_hotkey NOT LIKE 'screener-1-%'
        AND e.validator_hotkey NOT LIKE 'screener-2-%'
        AND e.validator_hotkey NOT LIKE 'i-0%'
        AND e.set_id IS NOT NULL
),
filtered_scores AS (
    -- Remove the lowest score for each agent version and set combination
    SELECT 
        ae.*,
        ROW_NUMBER() OVER (
            PARTITION BY ae.version_id, ae.set_id 
            ORDER BY ae.score ASC
        ) as score_rank
    FROM agent_evaluations ae
)
SELECT
    fs.version_id,
    fs.miner_hotkey,
    fs.agent_name,
    fs.version_num,
    fs.created_at,
    fs.status,
    fs.agent_summary,
    fs.set_id,
    fs.approved,
    COUNT(DISTINCT fs.validator_hotkey) AS validator_count,
    AVG(fs.score) AS final_score
FROM filtered_scores fs
WHERE fs.set_id IS NOT NULL
    AND fs.score_rank > 1  -- Exclude the lowest score (rank 1)
GROUP BY fs.version_id, fs.miner_hotkey, fs.agent_name, fs.version_num, 
         fs.created_at, fs.status, fs.agent_summary, fs.set_id, fs.approved
HAVING COUNT(DISTINCT fs.validator_hotkey) >= 2  -- At least 2 validators
ORDER BY final_score DESC, created_at ASC;

-- Create indexes for fast querying on the materialized view
-- CRITICAL: This unique index enables CONCURRENT refresh
DROP INDEX IF EXISTS idx_agent_scores_unique;
CREATE UNIQUE INDEX idx_agent_scores_unique ON agent_scores (version_id, set_id);
CREATE INDEX idx_agent_scores_set_score ON agent_scores (set_id, final_score DESC, created_at ASC);
CREATE INDEX idx_agent_scores_version ON agent_scores (version_id);
CREATE INDEX idx_agent_scores_hotkey ON agent_scores (miner_hotkey);
CREATE INDEX idx_agent_scores_approved ON agent_scores (approved, set_id, final_score DESC);

-- Function to refresh the agent_scores materialized view
CREATE OR REPLACE FUNCTION refresh_agent_scores_view()
RETURNS TRIGGER AS $$
BEGIN
    REFRESH MATERIALIZED VIEW CONCURRENTLY agent_scores;
    RETURN NULL;
END;
$$ LANGUAGE plpgsql;

-- Trigger to refresh materialized view when evaluations are updated
DROP TRIGGER IF EXISTS tr_refresh_agent_scores ON evaluations;
CREATE TRIGGER tr_refresh_agent_scores
    AFTER INSERT OR UPDATE OR DELETE ON evaluations
    FOR EACH STATEMENT
    EXECUTE FUNCTION refresh_agent_scores_view();

-- Trigger to refresh materialized view when agent status changes
DROP TRIGGER IF EXISTS tr_refresh_agent_scores_agents ON miner_agents;
CREATE TRIGGER tr_refresh_agent_scores_agents
    AFTER UPDATE OF status ON miner_agents
    FOR EACH STATEMENT
    EXECUTE FUNCTION refresh_agent_scores_view();

-- Trigger to refresh materialized view when approved agents change
DROP TRIGGER IF EXISTS tr_refresh_agent_scores_approved ON approved_version_ids;
CREATE TRIGGER tr_refresh_agent_scores_approved
    AFTER INSERT OR DELETE ON approved_version_ids
    FOR EACH STATEMENT
    EXECUTE FUNCTION refresh_agent_scores_view();

-- Trigger to refresh materialized view when banned hotkeys change
DROP TRIGGER IF EXISTS tr_refresh_agent_scores_banned ON banned_hotkeys;
CREATE TRIGGER tr_refresh_agent_scores_banned
    AFTER INSERT OR DELETE ON banned_hotkeys
    FOR EACH STATEMENT
    EXECUTE FUNCTION refresh_agent_scores_view();

-- Trigger function to update top_agents when an evaluation is marked as completed
CREATE OR REPLACE FUNCTION set_top_agent_on_completed_evaluation()
RETURNS TRIGGER AS $$
DECLARE
    latest_set_id INT;
    latest_top_version UUID;
    current_top_version UUID;
    has_current BOOLEAN;
BEGIN
    -- Only act when status is set to completed
    IF NEW.status <> 'completed' THEN
        RETURN NEW;
    END IF;

    -- Determine the latest set_id
    SELECT MAX(set_id) INTO latest_set_id FROM evaluation_sets;
    IF latest_set_id IS NULL THEN
        RETURN NEW;
    END IF;

    -- Get the current top agent from the materialized view for the latest set
    SELECT version_id INTO latest_top_version
    FROM agent_scores
    WHERE set_id = latest_set_id
    ORDER BY final_score DESC, created_at ASC
    LIMIT 1;

    -- Fetch the most recent entry from top_agents
    SELECT version_id INTO current_top_version
    FROM top_agents
    ORDER BY created_at DESC
    LIMIT 1;
    has_current := FOUND;

    -- Insert a new top agent entry if there is no previous entry or if it differs
    -- Note: latest_top_version can be NULL if no agents qualify, which is valid
    IF NOT has_current OR current_top_version IS DISTINCT FROM latest_top_version THEN
        INSERT INTO top_agents (version_id) VALUES (latest_top_version);
    END IF;

    RETURN NEW;
END;
$$ LANGUAGE plpgsql;

-- Trigger to invoke the above function when an evaluation completes
DROP TRIGGER IF EXISTS tr_set_top_agent_on_completed_evaluation ON evaluations;
CREATE TRIGGER tr_set_top_agent_on_completed_evaluation
    AFTER UPDATE OF status ON evaluations
    FOR EACH ROW
    WHEN (NEW.status = 'completed')
    EXECUTE FUNCTION set_top_agent_on_completed_evaluation();

-- Approved Top Agents History
-- Table to store history of the approved top agent for the latest set_id
CREATE TABLE IF NOT EXISTS approved_top_agents_history (
    id UUID PRIMARY KEY DEFAULT gen_random_uuid(),
    version_id UUID REFERENCES miner_agents(version_id),
    top_at TIMESTAMPTZ NOT NULL DEFAULT NOW(),
    set_id INT NOT NULL
);

-- Trigger function to (re)compute the current approved top agent for the latest set
CREATE OR REPLACE FUNCTION set_approved_top_agent_if_changed()
RETURNS TRIGGER AS $$
DECLARE
    latest_set_id_from_sets INT;
    latest_set_id_from_evals INT;
    latest_set_id INT;
    latest_top_version UUID;
    last_record_set_id INT;
    last_record_version UUID;
    has_current BOOLEAN;
BEGIN
    -- Determine the latest set_id using both evaluation_sets and evaluations as a fallback
    SELECT MAX(set_id) INTO latest_set_id_from_sets FROM evaluation_sets;
    SELECT MAX(set_id) INTO latest_set_id_from_evals FROM evaluations;

    IF latest_set_id_from_sets IS NULL AND latest_set_id_from_evals IS NULL THEN
        RETURN NEW;
    END IF;

    latest_set_id := GREATEST(COALESCE(latest_set_id_from_sets, 0), COALESCE(latest_set_id_from_evals, 0));

    -- Identify the top approved agent for the latest set_id
    SELECT a.version_id INTO latest_top_version
    FROM agent_scores a
    WHERE a.set_id = latest_set_id
      AND a.version_id IN (
          SELECT version_id FROM approved_version_ids WHERE set_id = latest_set_id
      )
    ORDER BY a.final_score DESC, a.created_at ASC
    LIMIT 1;

    -- Get the most recent history entry
    SELECT set_id, version_id INTO last_record_set_id, last_record_version
    FROM approved_top_agents_history
    ORDER BY top_at DESC
    LIMIT 1;
    has_current := FOUND;

    -- Insert a new history entry if this is the first, the latest set changed, or the top agent changed
    -- Note: latest_top_version can be NULL if no approved agents qualify, which is valid
    IF NOT has_current
       OR last_record_set_id IS DISTINCT FROM latest_set_id
       OR last_record_version IS DISTINCT FROM latest_top_version THEN
        INSERT INTO approved_top_agents_history (version_id, set_id)
        VALUES (latest_top_version, latest_set_id);
    END IF;

    RETURN NEW;
END;
$$ LANGUAGE plpgsql;

-- Triggers to keep approved_top_agents_history up to date
-- 1) When an evaluation completes (same as top_agents)
DROP TRIGGER IF EXISTS tr_set_approved_top_agent_on_completed_evaluation ON evaluations;
CREATE TRIGGER tr_set_approved_top_agent_on_completed_evaluation
    AFTER UPDATE OF status ON evaluations
    FOR EACH ROW
    WHEN (NEW.status = 'completed')
    EXECUTE FUNCTION set_approved_top_agent_if_changed();

-- 2) When an agent is approved for a set
DROP TRIGGER IF EXISTS tr_set_approved_top_agent_on_approval ON approved_version_ids;
CREATE TRIGGER tr_set_approved_top_agent_on_approval
    AFTER INSERT ON approved_version_ids
    FOR EACH ROW
    EXECUTE FUNCTION set_approved_top_agent_if_changed();

-- 3) When a new evaluation is created (to detect an increased max set_id promptly)
DROP TRIGGER IF EXISTS tr_set_approved_top_agent_on_eval_insert ON evaluations;
CREATE TRIGGER tr_set_approved_top_agent_on_eval_insert
    AFTER INSERT ON evaluations
    FOR EACH ROW
    EXECUTE FUNCTION set_approved_top_agent_if_changed();<|MERGE_RESOLUTION|>--- conflicted
+++ resolved
@@ -105,21 +105,10 @@
     UNIQUE (version_id, set_id)
 );
 
-<<<<<<< HEAD
 -- Prevent accidental deletes from approved_version_ids table
 CREATE OR REPLACE FUNCTION prevent_delete_approval() RETURNS TRIGGER AS $$ BEGIN RAISE EXCEPTION 'Forbidden:Unapproving agents can lead to messing up treasury-owing financial data'; END; $$ LANGUAGE plpgsql;
 DROP TRIGGER IF EXISTS no_delete_approval_trigger ON approved_version_ids;
 CREATE TRIGGER no_delete_approval_trigger BEFORE DELETE ON approved_version_ids FOR EACH ROW EXECUTE FUNCTION prevent_delete_approval();
-
--- Weights History table
-CREATE TABLE IF NOT EXISTS weights_history (
-    id UUID PRIMARY KEY DEFAULT gen_random_uuid(),
-    timestamp TIMESTAMPTZ NOT NULL DEFAULT NOW(),
-    time_since_last_update INTERVAL,
-    miner_weights JSONB NOT NULL
-);
-=======
->>>>>>> 5bcf9553
 
 -- Open Users table
 CREATE TABLE IF NOT EXISTS open_users (
