from typing import Optional, Any, List
from api.src.backend.entities import MinerAgent

async def get_latest_agent(miner_hotkey: str) -> Optional[MinerAgent]: ...
async def get_agent_by_version_id(version_id: str) -> Optional[MinerAgent]: ...
async def get_agents_awaiting_screening() -> List[MinerAgent]: ...
async def check_if_agent_banned(miner_hotkey: str) -> bool: ...
async def get_top_agent() -> dict[str, Any]: ...
async def ban_agent(miner_hotkey: str) -> None: ...
<<<<<<< HEAD
async def approve_agent_version(version_id: str) -> None: ...
=======
async def approve_agent_version(version_id: str) -> None: ...
async def set_approved_agents_to_awaiting_screening() -> List[MinerAgent]: ...
async def set_agent_status(version_id: str, status: str) -> None: ...
async def get_latest_agent(miner_hotkey: str) -> Optional[MinerAgent]: ...
async def set_screening_to_awaiting() -> None: ...
>>>>>>> 75b48650
<|MERGE_RESOLUTION|>--- conflicted
+++ resolved
@@ -7,12 +7,4 @@
 async def check_if_agent_banned(miner_hotkey: str) -> bool: ...
 async def get_top_agent() -> dict[str, Any]: ...
 async def ban_agent(miner_hotkey: str) -> None: ...
-<<<<<<< HEAD
-async def approve_agent_version(version_id: str) -> None: ...
-=======
-async def approve_agent_version(version_id: str) -> None: ...
-async def set_approved_agents_to_awaiting_screening() -> List[MinerAgent]: ...
-async def set_agent_status(version_id: str, status: str) -> None: ...
-async def get_latest_agent(miner_hotkey: str) -> Optional[MinerAgent]: ...
-async def set_screening_to_awaiting() -> None: ...
->>>>>>> 75b48650
+async def approve_agent_version(version_id: str) -> None: ...