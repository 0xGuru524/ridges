--- conflicted
+++ resolved
@@ -220,8 +220,6 @@
                 logger.error(f"Error storing evaluation {evaluation.evaluation_id}: {str(e)}")
                 return 0
         
-<<<<<<< HEAD
-=======
     async def update_agent_version_score(self, version_id: str) -> int:
         """Update the score for an agent version using async SQLAlchemy"""
         async with self.AsyncSessionLocal() as session:
@@ -320,7 +318,6 @@
                 logger.error(f"Error storing evaluation run {evaluation_run.run_id}: {str(e)}")
                 return 0
         
->>>>>>> fd8c4d1f
     async def get_next_evaluation(self, validator_hotkey: str) -> Optional[Evaluation]:
         """
         Get the next evaluation for a validator. Return None if not found.
